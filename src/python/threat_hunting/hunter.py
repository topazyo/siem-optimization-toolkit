--- conflicted
+++ resolved
@@ -1,6 +1,3 @@
-<<<<<<< HEAD
-# Placeholder for ThreatHunter - content to be updated with FULL SDK implementation for _execute_query
-=======
 
 # src/kql/threat_hunting/hunter.py
 
@@ -293,5 +290,4 @@
         # Sort by timestamp
         timeline.sort(key=lambda x: x['timestamp'])
 
-        return timeline
->>>>>>> c5471dad
+        return timeline