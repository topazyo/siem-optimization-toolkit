<<<<<<< HEAD
# Placeholder for ThreatHunter - content to be updated with generate_hunt_report using new helpers
=======

# Placeholder for ThreatHunter - content to be updated with basic recommendation helpers
>>>>>>> 61b30a41
<|MERGE_RESOLUTION|>--- conflicted
+++ resolved
@@ -1,6 +1,2 @@
-<<<<<<< HEAD
-# Placeholder for ThreatHunter - content to be updated with generate_hunt_report using new helpers
-=======
 
-# Placeholder for ThreatHunter - content to be updated with basic recommendation helpers
->>>>>>> 61b30a41
+# Placeholder for ThreatHunter - content to be updated with generate_hunt_report using new helpers