--- conflicted
+++ resolved
@@ -1,5 +1,2 @@
-<<<<<<< HEAD
-=======
 
->>>>>>> f2de8590
 # Placeholder for SentinelMonitor - content to be updated with SDK calls for size/ingestion in _get_table_statistics