--- conflicted
+++ resolved
@@ -1,5 +1,2 @@
-<<<<<<< HEAD
-=======
 
->>>>>>> 67fb8223
 # Placeholder for RuleEngine - content to be updated with FULL SDK implementation for CustomDetectionRule._execute_query