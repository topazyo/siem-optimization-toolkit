--- conflicted
+++ resolved
@@ -1,5 +1,2 @@
-<<<<<<< HEAD
-=======
 
->>>>>>> f2de8590
 # Placeholder for RuleEngine - content to be updated with FULL SDK implementation for CustomDetectionRule._execute_query