# src/python/detection_rules/rule_tester.py

from typing import Dict, List, Optional
import asyncio
import json
from datetime import datetime, timedelta
import pandas as pd
import logging # Added import
from pathlib import Path # Added import
from .rule_engine import RuleEngine, RuleResult # Added import

class RuleTester:
    """Testing framework for detection rules."""

<<<<<<< HEAD
    def __init__(self, rule_engine: RuleEngine): # Now RuleEngine can be used directly
=======
    def __init__(self, rule_engine: 'RuleEngine'): # Use quotes for type hint if RuleEngine is in the same file and defined later, or for circular deps
>>>>>>> 26ed8228
        """
        Initializes the RuleTester instance.

        This constructor takes a RuleEngine instance, sets up logging, and loads
        all available test cases from JSON files located in a predefined path
        (e.g., 'tests/detection_rules/test_cases').

        Args:
            rule_engine (RuleEngine): An instance of the `RuleEngine` that will be
                                      used to evaluate rules against test cases.

        Initializes key attributes:
        - `rule_engine` (RuleEngine): The provided rule engine instance.
        - `logger` (logging.Logger): A configured logger instance.
        - `test_cases` (Dict[str, Dict]): A dictionary where keys are test case IDs
                                          (derived from filenames) and values are the
                                          loaded test case data (dictionaries) from
                                          JSON files. Each test case typically defines
                                          input data, parameters, and expected outcomes.
        """
        self.rule_engine = rule_engine
        # Assuming logging and Path are imported, e.g.:
        # import logging
        # from pathlib import Path
        self.logger = logging.getLogger(__name__) # type: ignore
        self.test_cases = self._load_test_cases()

    def _load_test_cases(self) -> Dict:
        """Load test cases for rules."""
        # Assuming 'tests/detection_rules/test_cases' is relative to where the script is run from,
        # or an absolute path / path derived from a base config.
        # For robustness, it might be better to make this path configurable or relative to this file's module.
        # Example: test_cases_path = Path(__file__).parent.parent.parent / 'tests' / 'detection_rules' / 'test_cases'
        test_cases_path = Path('tests/detection_rules/test_cases')
        test_cases = {}

        if not test_cases_path.is_dir():
            self.logger.warning(f"Test cases directory not found: {test_cases_path}")
            return test_cases

        for case_file in test_cases_path.glob('*.json'):
            with open(case_file, 'r') as f:
                test_cases[case_file.stem] = json.load(f)

        return test_cases

    async def test_rule(
        self,
        rule_id: str,
        test_case_id: Optional[str] = None
    ) -> Dict:
        """
        Asynchronously tests a specific detection rule against one or all applicable test cases.

        It loads test case data (input logs, parameters) and expected outcomes.
        For each relevant test case, it uses the `rule_engine` to evaluate the rule
        and then compares the actual results against the expected results.

        Args:
            rule_id (str): The unique identifier of the detection rule to be tested.
            test_case_id (Optional[str], optional): If provided, only this specific
                                                    test case will be run for the rule.
                                                    Otherwise, all test cases applicable
                                                    to the rule (based on 'applicable_rules'
                                                    in test case files) are executed.
                                                    Defaults to None.

        Returns:
            Dict: A dictionary containing the test results, structured as follows:
                  - 'rule_id' (str): The ID of the rule that was tested.
                  - 'timestamp' (str): ISO format timestamp of when the tests were run.
                  - 'test_cases' (List[Dict]): A list of results for each executed test case.
                    Each entry includes:
                      - 'test_case_id' (str): Identifier of the test case.
                      - 'description' (str): Description of the test case.
                      - 'passed' (bool): True if the test case passed, False otherwise.
                      - 'details' (Dict): Further details on validation, like comparison
                                          of matches, severity, confidence, or error info.
                  - 'summary' (Dict): A summary of the test run for this rule, including:
                      - 'total_tests' (int): Total number of test cases run.
                      - 'passed' (int): Number of test cases that passed.
                      - 'failed' (int): Number of test cases that failed.
        """
        results = {
            'rule_id': rule_id,
            'timestamp': datetime.utcnow().isoformat(),
            'test_cases': [],
            'summary': {
                'total_tests': 0,
                'passed': 0,
                'failed': 0
            }
        }

        # Determine which test cases to run
        applicable_test_cases = {}
        if test_case_id:
            if test_case_id in self.test_cases:
                applicable_test_cases = {test_case_id: self.test_cases[test_case_id]}
            else:
                self.logger.warning(f"Test case ID '{test_case_id}' not found.")
        else:
            # Filter all loaded test cases for those applicable to the rule_id
            for tc_id, case_data in self.test_cases.items():
                if rule_id in case_data.get('applicable_rules', []):
                    applicable_test_cases[tc_id] = case_data

        test_cases_to_run = applicable_test_cases

        for case_id, case in test_cases_to_run.items():
            # Ensure 'applicable_rules' check is done if not filtering by specific test_case_id initially
            # This check is now implicitly handled by how `test_cases_to_run` is populated.
            # if rule_id in case.get('applicable_rules', []): # This might be redundant now
            test_result = await self._run_test_case(rule_id, case)
            results['test_cases'].append(test_result)
            results['summary']['total_tests'] += 1
            if test_result['passed']:
                results['summary']['passed'] += 1
            else:
                results['summary']['failed'] += 1

        # If a specific test_case_id was provided but wasn't applicable or found,
        # the summary might show 0 tests. This behavior might need adjustment
        # based on desired outcome (e.g., raise error if specific test case not found/applicable).

        return results

    async def _run_test_case(self, rule_id: str, test_case: Dict) -> Dict:
            {test_case_id: self.test_cases[test_case_id]}
            if test_case_id
            else self.test_cases
        )

        for case_id, case in test_cases.items():
            if rule_id in case.get('applicable_rules', []):
                test_result = await self._run_test_case(rule_id, case)
                results['test_cases'].append(test_result)
                results['summary']['total_tests'] += 1
                if test_result['passed']:
                    results['summary']['passed'] += 1
                else:
                    results['summary']['failed'] += 1

        return results

    async def _run_test_case(self, rule_id: str, test_case: Dict) -> Dict:
        """Run a single test case."""
        try:
            # Prepare test context
            context = self._prepare_test_context(test_case)
            
            # Evaluate rule
            rule_result = await self.rule_engine.evaluate_rules(
                context,
                [rule_id]
            )
            
            # Validate results
            validation_result = self._validate_results(
                rule_result[rule_id],
                test_case['expected_results']
            )

            return {
                'test_case_id': test_case['id'],
                'description': test_case['description'],
                'passed': validation_result['passed'],
                'details': validation_result['details']
            }

        except Exception as e:
            self.logger.error(f"Test case execution error: {str(e)}")
            return {
                'test_case_id': test_case['id'],
                'description': test_case['description'],
                'passed': False,
                'details': {'error': str(e)}
            }

    def _prepare_test_context(self, test_case: Dict) -> Dict:
        """Prepare context for test execution."""
        return {
            'timeframe': test_case.get('timeframe', '24h'),
            'data_volume': test_case.get('data_volume', 1000),
            'test_data': test_case.get('input_data', {}),
            'parameters': test_case.get('parameters', {})
        }

    def _validate_results(
        self,
        actual_result: RuleResult,
        expected_result: Dict
    ) -> Dict:
        """Validate rule results against expected outcomes."""
        validation = {
            'passed': True,
            'details': {
                'matches': True,
                'severity': True,
                'confidence': True
            }
        }

        # Validate matches
        if len(actual_result.matches) != len(expected_result['matches']):
            validation['passed'] = False
            validation['details']['matches'] = False

        # Validate severity
        if actual_result.severity != expected_result['severity']:
            validation['passed'] = False
            validation['details']['severity'] = False

        # Validate confidence
        if abs(actual_result.confidence - expected_result['confidence']) > 0.1:
            validation['passed'] = False
            validation['details']['confidence'] = False

        return validation

    # --- Stubs for report generation helpers ---

    def _format_test_results(self, test_cases: List[Dict]) -> str:
        """Stub for formatting detailed test results into a string."""
        self.logger.warning("RuleTester._format_test_results is a stub and not yet implemented.")
        return "Detailed test results not available."

    def _calculate_performance_metrics(self, test_cases: List[Dict]) -> str:
        """Stub for calculating and formatting performance metrics from test cases."""
        self.logger.warning("RuleTester._calculate_performance_metrics is a stub and not yet implemented.")
        return "Performance metrics not available."

    async def generate_test_report(self, test_results: Dict) -> str:
        """
        Asynchronously generates a formatted string report from rule test results.

        The report is typically structured in Markdown or HTML, providing a summary
        of the test run, detailed results for each test case, and any relevant
        performance metrics observed during testing.

        Args:
            test_results (Dict): The dictionary returned by the `test_rule` method,
                                 containing the results of a test run for a specific rule.

        Returns:
            str: A formatted string (e.g., Markdown) representing the test report.
                 Key sections include:
                 - Summary: Total tests, passed, failed, success rate.
                 - Detailed Results: A breakdown for each test case, including its ID,
                   description, pass/fail status, and any specific validation details
                   or errors.
                 - Performance Metrics: (If available and calculated) Metrics about
                   the rule's performance during the tests, such as average
                   execution time.
        """
        report_template = """
        # Detection Rule Test Report
        Generated: {timestamp}

        ## Summary
        - Total Tests: {total_tests}
        - Passed: {passed_tests}
        - Failed: {failed_tests}
        - Success Rate: {success_rate:.2f}%

        ## Detailed Results
        {detailed_results}

        ## Performance Metrics
        {performance_metrics}
        """

        detailed_results = self._format_test_results(test_results['test_cases'])
        performance_metrics = self._calculate_performance_metrics(
            test_results['test_cases']
        )

        return report_template.format(
            timestamp=test_results['timestamp'],
            total_tests=test_results['summary']['total_tests'],
            passed_tests=test_results['summary']['passed'],
            failed_tests=test_results['summary']['failed'],
            success_rate=(
                test_results['summary']['passed'] /
                test_results['summary']['total_tests'] * 100
            ),
            detailed_results=detailed_results,
            performance_metrics=performance_metrics
        )<|MERGE_RESOLUTION|>--- conflicted
+++ resolved
@@ -12,11 +12,7 @@
 class RuleTester:
     """Testing framework for detection rules."""
 
-<<<<<<< HEAD
     def __init__(self, rule_engine: RuleEngine): # Now RuleEngine can be used directly
-=======
-    def __init__(self, rule_engine: 'RuleEngine'): # Use quotes for type hint if RuleEngine is in the same file and defined later, or for circular deps
->>>>>>> 26ed8228
         """
         Initializes the RuleTester instance.
 
